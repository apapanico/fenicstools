
#include <dolfin/la/GenericVector.h>
#include <dolfin/fem/GenericDofMap.h>
#include <dolfin/common/RangedIndexSet.h>

namespace dolfin
{
  // Comparison operator for hashing coordinates. Note that two
  // coordinates are considered equal if equal to within specified
  // tolerance.
  struct lt_coordinate
  {
    lt_coordinate(double tolerance) : TOL(tolerance) {}

    bool operator() (const std::vector<double>& x,
                     const std::vector<double>& y) const
    {
      std::size_t n = std::max(x.size(), y.size());
      for (std::size_t i = 0; i < n; ++i)
      {
        double xx = 0.0;
        double yy = 0.0;
        if (i < x.size())
          xx = x[i];
        if (i < y.size())
          yy = y[i];

        if (xx < (yy - TOL))
          return true;
        else if (xx > (yy + TOL))
          return false;
      }
      return false;
    }

    // Tolerance
    const double TOL;                  
  };
  
  void extract_dof_component_map(std::unordered_map<std::size_t, 
<<<<<<< HEAD
                                                   std::size_t>& dof_component_map, 
                                                   const FunctionSpace& V, 
                                                   int* component)
=======
                                                    std::size_t>& dof_component_map, 
                                 const FunctionSpace& V, 
                                 int* component)

>>>>>>> fbc68c6f
  { // Extract sub dofmaps recursively and store dof to component map
    std::unordered_map<std::size_t, std::size_t> collapsed_map;
    std::unordered_map<std::size_t, std::size_t>::iterator map_it;
    std::vector<std::size_t> comp(1);

    if (V.element()->num_sub_elements() == 0)
    {
      std::shared_ptr<GenericDofMap> dummy = 
        V.dofmap()->collapse(collapsed_map, *V.mesh());
      (*component)++;
      for (map_it =collapsed_map.begin(); map_it!=collapsed_map.end(); ++map_it)
        dof_component_map[map_it->second] = (*component);  
    }
    else
    {
      for (std::size_t i = 0; i < V.element()->num_sub_elements(); i++)
      {
        comp[0] = i;
        std::shared_ptr<FunctionSpace> Vs = V.extract_sub_space(comp);
        extract_dof_component_map(dof_component_map, *Vs, component);
      }
    }
  }

  bool in_bounding_box(const std::vector<double>& point,
                                            const std::vector<double>& bounding_box,
                                            const double tol)
  {
    // Return false if bounding box is empty
    if (bounding_box.empty())
      return false;
    
    const std::size_t gdim = point.size();
    dolfin_assert(bounding_box.size() == 2*gdim);
    for (std::size_t i = 0; i < gdim; ++i)
    {
      if (!(point[i] >= (bounding_box[i] - tol)
        && point[i] <= (bounding_box[gdim + i] + tol)))
      {
        return false;
      }
    }
    return true;
  }
      
  std::map<std::vector<double>, std::vector<std::size_t>, lt_coordinate> 
    tabulate_coordinates_to_dofs(const GenericDofMap& dofmap, 
                                                    const Mesh& mesh)
  {
    std::map<std::vector<double>, std::vector<std::size_t>, lt_coordinate>
    coords_to_dofs(lt_coordinate(1.0e-12));

    // Geometric dimension
    const std::size_t gdim = dofmap.geometric_dimension();
    dolfin_assert(gdim == mesh.geometry().dim());

    // Get dof ownership range
    std::pair<std::size_t, std::size_t> owner_range = dofmap.ownership_range();

    // Loop over cells and tabulate dofs
    boost::multi_array<double, 2> coordinates;
    std::vector<double> vertex_coordinates;
    std::vector<double> coors(gdim);

    // Speed up the computations by only visiting (most) dofs once
    RangedIndexSet already_visited(owner_range);

    for (CellIterator cell(mesh); !cell.end(); ++cell)
    {
      // Update UFC cell
      cell->get_vertex_coordinates(vertex_coordinates);

      // Get local-to-global map
      const std::vector<dolfin::la_index>& dofs = dofmap.cell_dofs(cell->index());

      // Tabulate dof coordinates on cell
      dofmap.tabulate_coordinates(coordinates, vertex_coordinates, *cell);

      // Map dofs into coords_to_dofs
      for (std::size_t i = 0; i < dofs.size(); ++i)
      {
        const std::size_t dof = dofs[i];

        if (dof >=  owner_range.first && dof < owner_range.second)
        {        
          // Skip already checked dofs
          if (!already_visited.insert(dof))
            continue;

          // Put coordinates in coors
          std::copy(coordinates[i].begin(), coordinates[i].end(), coors.begin());

          std::map<std::vector<double>, std::vector<std::size_t> >::iterator
            it = coords_to_dofs.find(coors);        
          if (it == coords_to_dofs.end())
          { // Add coordinate and dof to map 
            std::vector<std::size_t> dof_vec;
            dof_vec.push_back(dof);  
            coords_to_dofs[coors] = dof_vec;
          }
          else
          { // Add dof to mapped coordinate
            coords_to_dofs[coors].push_back(dof);
          }
        }
      }
    }
    return coords_to_dofs;
  }
  
  void interpolate(const Expression& u0, Function& u) 
  {    
    // Get function space interpolating to
    const FunctionSpace& V = *u.function_space();
    const FiniteElement& element = *V.element();

    // Check that function ranks match
    if (element.value_rank() != u0.value_rank())
    {
      dolfin_error("interpolation.cpp",
                  "interpolate Expression into function space",
                  "Rank of Expression (%d) does not match rank of function space (%d)",
                  u0.value_rank(), element.value_rank());
    }

    // Check that function dims match
    for (std::size_t i = 0; i < element.value_rank(); ++i)
    {
      if (element.value_dimension(i) != u0.value_dimension(i))
      {
        dolfin_error("LagrangeInterpolator.cpp",
                    "interpolate Expression into function space",
                    "Dimension %d of Expression (%d) does not match dimension %d of function space (%d)",
                    i, u0.value_dimension(i), i, element.value_dimension(i));
      }
    }

    // Get mesh and dimension of FunctionSpace interpolating to
    const Mesh& mesh = *V.mesh();
    const std::size_t gdim = mesh.geometry().dim();

    // Create arrays used to evaluate one point
    std::vector<double> x(gdim);
    std::vector<double> values(u0.value_size());
    Array<double> _x(gdim, x.data());
    Array<double> _values(u0.value_size(), values.data());

    // Create vector to hold all local values of u 
    std::vector<double> local_u_vector(u.vector()->local_size());

    // Get dofmap of this Function
    const GenericDofMap& dofmap = *V.dofmap();

    // Get dof ownership range
    std::pair<std::size_t, std::size_t> owner_range = dofmap.ownership_range();

    // Create map from coordinates to dofs sharing that coordinate
    std::map<std::vector<double>, std::vector<std::size_t>, lt_coordinate>
      coords_to_dofs = tabulate_coordinates_to_dofs(dofmap, mesh);

    // Get a map from global dofs to component number in mixed space
    std::unordered_map<std::size_t, std::size_t> dof_component_map;
    int component = -1;
    extract_dof_component_map(dof_component_map, V, &component);

    // Evaluate all points
    std::map<std::vector<double>, std::vector<std::size_t>, lt_coordinate>::const_iterator 
      map_it;      
    for (map_it = coords_to_dofs.begin(); map_it != coords_to_dofs.end(); map_it++)
    {    
      // Place interpolation point in x
      std::copy(map_it->first.begin(), map_it->first.end(), x.begin());

      u0.eval(_values, _x);
      std::vector<std::size_t> dofs = map_it->second;
      for (std::vector<std::size_t>::const_iterator d = dofs.begin(); d != dofs.end(); d++)
        local_u_vector[*d-owner_range.first] = values[dof_component_map[*d]];
    }    
    // Finalize
    u.vector()->set_local(local_u_vector);
    u.vector()->apply("insert");
  }

  void interpolate(const Function& u0, Function& u) 
  {
    // Interpolate from Function u0 to Function u.
    // This mesh of u0 may be different from that of u0
    //
    // The algorithm is briefly
    //
    //   1) Create a map from all different coordinates of u's dofs to  
    //      the dofs living on that coordinate. This is done such that
    //      one only needs to visit (and distribute) each interpolation 
    //      point once.
    //   2) Create a map from dof to component index in Mixed Space.
    //   3) Create bounding boxes for the partitioned mesh of u0 and 
    //      distribute to all processors.
    //   4) Using bounding boxes, compute the processes that *may* own 
    //      the dofs of u.
    //   5) Distribute interpolation points to potential owners who 
    //      subsequently tries to evaluate u0. If successful, return 
    //      values of u0 to owner.

    // Get function spaces of Functions interpolating to/from
    const FunctionSpace& V0 = *u0.function_space();
    const FunctionSpace& V1 = *u.function_space();

    // Get element interpolating to
    const FiniteElement& element = *V1.element();

    // Check that function ranks match
    if (element.value_rank() != u0.value_rank())
    {
      dolfin_error("interpolation.cpp",
                  "interpolate Function into function space",
                  "Rank of Funcion (%d) does not match rank of function space (%d)",
                  u0.value_rank(), element.value_rank());
    }

    // Check that function dims match
    for (std::size_t i = 0; i < element.value_rank(); ++i)
    {
      if (element.value_dimension(i) != u0.value_dimension(i))
      {
        dolfin_error("interpolation.cpp",
                    "interpolate Funcion into function space",
                    "Dimension %d of Function (%d) does not match dimension %d of function space (%d)",
                    i, u0.value_dimension(i), i, element.value_dimension(i));
      }
    }  

    // Get mesh and dimension of FunctionSpace interpolating to/from
    const Mesh& mesh0 = *V0.mesh();
    const Mesh& mesh1 = *V1.mesh();
    const std::size_t gdim0 = mesh0.geometry().dim();
    const std::size_t gdim1 = mesh1.geometry().dim();

    // Get communicator
    const MPI_Comm mpi_comm = V1.mesh()->mpi_comm();

    // Create bounding box of mesh0
    std::vector<double> x_min_max(2*gdim0);
    std::vector<double> coordinates = mesh0.coordinates();
    for (std::size_t i=0; i<gdim0; i++)
    {
      for (std::vector<double>::iterator it=coordinates.begin()+i; 
          it < coordinates.end(); it+=gdim0)
      {
        x_min_max[i]         = std::min(x_min_max[i], *it);
        x_min_max[gdim0 + i] = std::max(x_min_max[gdim0 + i], *it);
      }
    }

    // Communicate bounding boxes
    std::vector<std::vector<double> > bounding_boxes;
    MPI::all_gather(mpi_comm, x_min_max, bounding_boxes);

    // Create arrays used to evaluate one point
    std::vector<double> x(gdim0);
    std::vector<double> values(u0.value_size());
    Array<double> _x(gdim0, x.data());
    Array<double> _values(u0.value_size(), values.data());

    // Create vector to hold all local values of u
    std::vector<double> local_u_vector(u.vector()->local_size());

    // Get dofmap of u
    const GenericDofMap& dofmap = *V1.dofmap();

    // Get dof ownership range
    std::pair<std::size_t, std::size_t> owner_range = dofmap.ownership_range();

    // Create map from coordinates to dofs sharing that coordinate
    std::map<std::vector<double>, std::vector<std::size_t>, lt_coordinate>
      coords_to_dofs = tabulate_coordinates_to_dofs(dofmap, mesh1);

    // Get a map from global dofs to component number in mixed space
    std::unordered_map<std::size_t, std::size_t> dof_component_map;
    int component = -1;
    extract_dof_component_map(dof_component_map, V1, &component);

    // Search this process first for all coordinates in u1's local mesh
    std::vector<double> points_not_found;          
    std::map<std::vector<double>, std::vector<std::size_t>, 
            lt_coordinate>::const_iterator map_it;
    for (map_it = coords_to_dofs.begin(); map_it != coords_to_dofs.end();
        map_it++)
    {    
      // Place interpolation point in x
      std::copy(map_it->first.begin(), map_it->first.end(), x.begin());

      try
      { // Store values when point is found
        u0.eval(_values, _x);
        std::vector<std::size_t> dofs = map_it->second;
        for (std::vector<std::size_t>::const_iterator d = dofs.begin(); 
            d != dofs.end(); d++)
          local_u_vector[*d-owner_range.first] = values[dof_component_map[*d]];
      }
      catch (std::exception &e)
      { // If not found then it must be seached on the other processes
        points_not_found.insert(points_not_found.end(), x.begin(), x.end());
      }
    }

    // Get number of MPI processes
    std::size_t num_processes = MPI::size(mpi_comm);

    // Remaining interpolation points must be found through MPI communication
    // Check first using bounding boxes which process may own the points
    std::vector<std::vector<double> > potential_points(num_processes);
    for (std::size_t i = 0; i < points_not_found.size(); i += gdim1)
    {      
      std::copy(points_not_found.begin()+i, 
                points_not_found.begin()+i+gdim1, x.begin());

      // Find potential owners
      for (std::size_t p = 0; p < num_processes; p++)
      {
        if (p == MPI::rank(mpi_comm))
          continue;

        // Check if in bounding box          
        if (in_bounding_box(x, bounding_boxes[p], 1e-12))
          potential_points[p].insert(potential_points[p].end(), 
                                    x.begin(), x.end());
      }
    }   

    // Communicate all potential points
    std::vector<std::vector<double> > potential_points_recv;
    MPI::all_to_all(mpi_comm, potential_points, potential_points_recv);

    // Now try to eval u0 for the received points
    std::vector<std::vector<double> > coefficients_found(num_processes);
    std::vector<std::vector<double> > points_found(num_processes);

    for (std::size_t p = 0; p < num_processes; p++)
    {
      if (p == MPI::rank(mpi_comm))
        continue;

      std::vector<double> points = potential_points_recv[p];
      for (std::size_t j = 0; j < points.size()/gdim1; j++)
      {        
        std::copy(points.begin()+j*gdim1, points.begin()+(j+1)*gdim1, x.begin());

        try
        { // push back when point is found
          u0.eval(_values, _x);  
          coefficients_found[p].insert(coefficients_found[p].end(), 
                                      values.begin(), values.end());
          points_found[p].insert(points_found[p].end(), x.begin(), x.end());
        }
        catch (std::exception &e)
        { // If not found then do nothing          
        }      
      }
    }

    // Send back the found coefficients and points  
    std::vector<std::vector<double> > coefficients_recv;
    std::vector<std::vector<double> > points_recv;
    MPI::all_to_all(mpi_comm, coefficients_found, coefficients_recv);
    MPI::all_to_all(mpi_comm, points_found, points_recv);

    for (std::size_t p = 0; p < num_processes; ++p)
    {
      if (p == MPI::rank(mpi_comm))
        continue;

      // Get the new values and points
      std::vector<double> vals = coefficients_recv[p];
      std::vector<double> pts = points_recv[p];

      // Move all found coefficients into the local_u_vector
      for (std::size_t j = 0; j < pts.size()/gdim1; j++)
      {
        std::copy(pts.begin()+j*gdim1, pts.begin()+(j+1)*gdim1, x.begin());

        // Get the owned dofs sharing x 
        std::vector<std::size_t> dofs = coords_to_dofs[x];

        // Place result in local_u_vector
        for (std::vector<std::size_t>::iterator d = dofs.begin(); 
            d != dofs.end(); d++)
          local_u_vector[*d-owner_range.first] = 
            vals[j*u0.value_size()+dof_component_map[*d]];
      }
    }    
    // Finalize
    u.vector()->set_local(local_u_vector);
    u.vector()->apply("insert");  
  }
}<|MERGE_RESOLUTION|>--- conflicted
+++ resolved
@@ -38,16 +38,9 @@
   };
   
   void extract_dof_component_map(std::unordered_map<std::size_t, 
-<<<<<<< HEAD
-                                                   std::size_t>& dof_component_map, 
-                                                   const FunctionSpace& V, 
-                                                   int* component)
-=======
-                                                    std::size_t>& dof_component_map, 
+                                 std::size_t>& dof_component_map, 
                                  const FunctionSpace& V, 
                                  int* component)
-
->>>>>>> fbc68c6f
   { // Extract sub dofmaps recursively and store dof to component map
     std::unordered_map<std::size_t, std::size_t> collapsed_map;
     std::unordered_map<std::size_t, std::size_t>::iterator map_it;
