--- conflicted
+++ resolved
@@ -6,11 +6,7 @@
   export CXXFLAGS="-std=c++11 -stdlib=libc++ $CXXFLAGS"
 fi
 
-<<<<<<< HEAD
-export INSTANT_CACHE_DIR=${PWD}/instant
-=======
 export INSTANT_CACHE_DIR=${SRC_DIR}/instant
->>>>>>> 48ff4a65
 
 pushd "$SRC_DIR/tests"
 python -b -m pytest -vs
