--- conflicted
+++ resolved
@@ -63,14 +63,5 @@
         
     p = probes.array()
     if MPI.rank(mpi_comm_world()) == 0:
-<<<<<<< HEAD
-        nose.tools.assert_almost_equal(p[0,0], 2.5)
-        nose.tools.assert_almost_equal(p[0,4], 0.3125)
-
-if __name__ == '__main__':
-    nose.run(defaultTest=__name__)
-=======
-
         assert round(p[0,0] - 2.5, 7) == 0
-        assert round(p[0,4] - 0.3125, 7) == 0
->>>>>>> 73daf4e5
+        assert round(p[0,4] - 0.3125, 7) == 0